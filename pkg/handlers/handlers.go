package handlers

import (
	"fmt"
	"log/slog"
	"net/http"
	"sort"
	"sync"
	"time"

	"github.com/CloudyKit/jet/v6"
	"github.com/gorilla/websocket"
)

// Hub encapsulates all WebSocket related global state
type Hub struct {
	sync.RWMutex // protects Clients
	Clients      map[*websocket.Conn]string
	Channel      chan WsPayload
}

// Create a single hub instance
var hub = Hub{
	Clients: make(map[*websocket.Conn]string),
	Channel: make(chan WsPayload),
}

// template engine and WebSocket upgrader
var (
	views = jet.NewSet(
		jet.NewOSFileSystemLoader("./templates"),
		jet.InDevelopmentMode(),
	)
	upgradeConnection = websocket.Upgrader{
		ReadBufferSize:  1024,
		WriteBufferSize: 1024,
		CheckOrigin:     func(r *http.Request) bool { return true },
	}
)

// Home renders the home page of the application

// using slog package from golang  , for structured logging in the whole codebase , easy to parse (key : value) pairs and easy to applying operations

func Home(w http.ResponseWriter, r *http.Request) {
	slog.Info("Rendering home page")
	if err := renderPage(w, "home.html", nil); err != nil {
<<<<<<< HEAD
		slog.Info("Error rendering home page:", err)
=======
		log.Println("Error rendering home page:", err)
		http.Error(w, "Internal Server Error", http.StatusInternalServerError)
>>>>>>> 98f6d653
	}
}

// WsJsonResponse represents the JSON structure for WebSocket responses
type WsJsonResponse struct {
	Action         string   `json:"action"`
	Message        string   `json:"message"`
	MessageType    string   `json:"message_type"`
	ConnectedUsers []string `json:"connected_users"`
	From           string   `json:"from"`
	To             string   `json:"to"`
	TimeStamp      string   `json:"timestamp"`
}

// WsPayload represents the payload received from WebSocket clients
type WsPayload struct {
	Action   string          `json:"action"`
	Username string          `json:"username"`
	Message  string          `json:"message"`
	To       string          `json:"to"`
	Conn     *websocket.Conn `json:"-"`
}

// WsEndpoint upgrades HTTP connections to WebSocket and initializes communication
func WsEndpoint(w http.ResponseWriter, r *http.Request) {
	slog.Info("Client attempting to connect to WebSocket endpoint")

	ws, err := upgradeConnection.Upgrade(w, r, nil)
	if err != nil {
		slog.Info("WebSocket upgrade failed:", err)
		return
	}

	slog.Info("Client successfully connected to WebSocket endpoint")

	response := WsJsonResponse{
		Message:   "<em><small>Connected to server</small></em>",
		TimeStamp: time.Now().Format("15:07"),
	}

	// Add connection to Hub (write lock)
	hub.Lock()
	hub.Clients[ws] = ""
	hub.Unlock()

	if err := ws.WriteJSON(response); err != nil {
		slog.Info("Error writing JSON response:", err)
		return
	}

	go ListenForWs(ws)
}

// ListenToWsChannel listens for messages on the Hub channel
func ListenToWsChannel() {
	for {
		e := <-hub.Channel
		var response WsJsonResponse

		switch e.Action {
		case "username":
			// set username for connection (write lock)
			hub.Lock()
			hub.Clients[e.Conn] = e.Username
			hub.Unlock()

			response.Action = "list_users"
			response.ConnectedUsers = getUserList()
			broadcastToAll(response)

		case "typing":
			response.Action = "typing"
			response.From = e.Username
			broadcastToAll(response)

		case "left":
			// remove connection from hub (write lock)
			hub.Lock()
			delete(hub.Clients, e.Conn)
			hub.Unlock()

			response.Action = "list_users"
			response.ConnectedUsers = getUserList()
			broadcastToAll(response)

		case "broadcast":
			response.Action = "broadcast"
			response.Message = fmt.Sprintf("<strong>%s</strong>: %s", e.Username, e.Message)
			response.TimeStamp = time.Now().Format("15:07")
			broadcastToAll(response)

		case "private":
			handlePrivateMessage(e)
		}
	}
}

// handlePrivateMessage sends a message to a specific user
func handlePrivateMessage(payload WsPayload) {
	var recipientConn *websocket.Conn

	// read-lock to search for the recipient connection
	hub.RLock()
	for conn, username := range hub.Clients {
		if username == payload.To {
			recipientConn = conn
			break
		}
	}
	hub.RUnlock()

	if recipientConn == nil {
		errorResponse := WsJsonResponse{
			Action:      "error",
			Message:     fmt.Sprintf("User '%s' not found or offline", payload.To),
			MessageType: "error",
			TimeStamp:   time.Now().Format("15:07"),
		}

		if err := payload.Conn.WriteJSON(errorResponse); err != nil {
			slog.Info("Error sending error message to sender: %v", err)
		}
		return
	}

	response := WsJsonResponse{
		Action:      "private",
		Message:     payload.Message,
		MessageType: "private",
		From:        payload.Username,
		To:          payload.To,
		TimeStamp:   time.Now().Format("15:07"),
	}

	if err := recipientConn.WriteJSON(response); err != nil {
		slog.Info("Error sending private message to recipient: %v", err)
	} else {
		slog.Info("Private message sent from %s to %s", payload.Username, payload.To)
	}

	if err := payload.Conn.WriteJSON(response); err != nil {
		slog.Info("Error sending confirmation to sender: %v", err)
	}
}

// getUserList returns a sorted list of connected usernames
func getUserList() []string {
	var userList []string
	hub.RLock()
	for _, username := range hub.Clients {
		if username != "" {
			userList = append(userList, username)
		}
	}
	hub.RUnlock()
	sort.Strings(userList)
	return userList
}

// broadcastToAll sends a WebSocket response to all connected clients
func broadcastToAll(response WsJsonResponse) {
	// take a snapshot of current clients to avoid holding lock while writing
	hub.RLock()
	clients := make([]*websocket.Conn, 0, len(hub.Clients))
	for c := range hub.Clients {
		clients = append(clients, c)
	}
	hub.RUnlock()

	var badClients []*websocket.Conn

	for _, client := range clients {
		if err := client.WriteJSON(response); err != nil {
			slog.Info("Error sending message to client: %v", err)
			badClients = append(badClients, client)
		}
	}

	// remove bad clients from the hub under a write lock
	if len(badClients) > 0 {
		hub.Lock()
		for _, c := range badClients {
			if _, exists := hub.Clients[c]; exists {
				delete(hub.Clients, c)
			}
			_ = c.Close()
		}
		hub.Unlock()
	}
}

// ListenForWs listens for messages from a specific WebSocket client
func ListenForWs(conn *websocket.Conn) {
	defer func() {
		if r := recover(); r != nil {
			slog.Info("Recovered from error: %v", r)
		}
	}()

	var payload WsPayload
	for {
		if err := conn.ReadJSON(&payload); err != nil {
			slog.Info("Error reading WebSocket message:", err)
			// optionally notify hub that this conn left:
			hub.Channel <- WsPayload{Action: "left", Conn: conn}
			return
		}
		payload.Conn = conn
		hub.Channel <- payload
	}
}

// renderPage renders a template with the given data
func renderPage(w http.ResponseWriter, tmpl string, data jet.VarMap) error {
	view, err := views.GetTemplate(tmpl)
	if err != nil {
		slog.Info("Error loading template:", err)
		return err
	}

	if err := view.Execute(w, data, nil); err != nil {
		slog.Info("Error executing template:", err)
		return err

	}
	return nil
}<|MERGE_RESOLUTION|>--- conflicted
+++ resolved
@@ -45,12 +45,9 @@
 func Home(w http.ResponseWriter, r *http.Request) {
 	slog.Info("Rendering home page")
 	if err := renderPage(w, "home.html", nil); err != nil {
-<<<<<<< HEAD
 		slog.Info("Error rendering home page:", err)
-=======
 		log.Println("Error rendering home page:", err)
 		http.Error(w, "Internal Server Error", http.StatusInternalServerError)
->>>>>>> 98f6d653
 	}
 }
 

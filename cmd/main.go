--- conflicted
+++ resolved
@@ -4,11 +4,8 @@
 package main
 
 import (
-<<<<<<< HEAD
 	"context"
-=======
 	"fmt"
->>>>>>> ea88b5e5
 	"log"
 	"net/http"
 	"os"
@@ -23,15 +20,12 @@
 // main is the entry point of the application
 
 func main() {
-<<<<<<< HEAD
 
 	// initialize the application routes
 
-=======
 	cfg := config.Load()
 
 	// Initialize the application routes
->>>>>>> ea88b5e5
 	mux := routes.Routes()
 
 	//start a goroutine to listen for websocket messages
@@ -39,7 +33,6 @@
 	log.Println("Starting WebSocket Channel listener...")
 	go handlers.ListenToWsChannel()
 
-<<<<<<< HEAD
 	// creating a custon HTTP server for better control
 
 	server := &http.Server{
@@ -77,12 +70,10 @@
 		log.Printf("Graceful shutdown failed: %v", err)
 	} else {
 		log.Println("Server shut down cleanly")
-=======
 	// Start the HTTP server
 	addr := fmt.Sprintf(":%s", cfg.Port)
 	log.Printf("Server starting on port %s...", cfg.Port)
 	if err := http.ListenAndServe(addr, mux); err != nil {
 		log.Fatalf("Error starting server: %v", err)
->>>>>>> ea88b5e5
 	}
 }